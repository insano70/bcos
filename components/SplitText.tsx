--- conflicted
+++ resolved
@@ -4,11 +4,7 @@
 import { gsap } from 'gsap';
 import { ScrollTrigger } from 'gsap/ScrollTrigger';
 import { useGSAP } from '@gsap/react';
-<<<<<<< HEAD
-import { useNonce } from '@/app/nonce-context';
-=======
 import { useStyleNonce } from '@/lib/security/nonce-context';
->>>>>>> 12527e5e
 
 gsap.registerPlugin(ScrollTrigger, useGSAP);
 
@@ -46,11 +42,7 @@
   const ref = useRef<HTMLParagraphElement>(null);
   const animationCompletedRef = useRef(false);
   const [fontsLoaded, setFontsLoaded] = useState<boolean>(false);
-<<<<<<< HEAD
-  const nonce = useNonce();
-=======
   const styleNonce = useStyleNonce();
->>>>>>> 12527e5e
 
   useEffect(() => {
     if (document.fonts.status === 'loaded') {
@@ -151,21 +143,13 @@
   const splitText = (text: string, type: string) => {
     if (type.includes('chars')) {
       return text.split('').map((char, index) => (
-<<<<<<< HEAD
-        <span key={index} className="split-char inline-block" style={{ display: 'inline-block' }} nonce={nonce}>
-=======
         <span key={index} className="split-char split-inline-block">
->>>>>>> 12527e5e
           {char === ' ' ? '\u00A0' : char}
         </span>
       ));
     } else if (type.includes('words')) {
       return text.split(' ').map((word, index) => (
-<<<<<<< HEAD
-        <span key={index} className="split-word inline-block" style={{ display: 'inline-block' }} nonce={nonce}>
-=======
         <span key={index} className="split-word split-inline-block">
->>>>>>> 12527e5e
           {word}
           {index < text.split(' ').length - 1 && '\u00A0'}
         </span>
@@ -182,71 +166,43 @@
     switch (tag) {
       case 'h1':
         return (
-<<<<<<< HEAD
-          <h1 ref={ref} style={style} className={classes} nonce={nonce}>
-=======
           <h1 ref={ref} className={classes}>
->>>>>>> 12527e5e
             {content}
           </h1>
         );
       case 'h2':
         return (
-<<<<<<< HEAD
-          <h2 ref={ref} style={style} className={classes} nonce={nonce}>
-=======
           <h2 ref={ref} className={classes}>
->>>>>>> 12527e5e
             {content}
           </h2>
         );
       case 'h3':
         return (
-<<<<<<< HEAD
-          <h3 ref={ref} style={style} className={classes} nonce={nonce}>
-=======
           <h3 ref={ref} className={classes}>
->>>>>>> 12527e5e
             {content}
           </h3>
         );
       case 'h4':
         return (
-<<<<<<< HEAD
-          <h4 ref={ref} style={style} className={classes} nonce={nonce}>
-=======
           <h4 ref={ref} className={classes}>
->>>>>>> 12527e5e
             {content}
           </h4>
         );
       case 'h5':
         return (
-<<<<<<< HEAD
-          <h5 ref={ref} style={style} className={classes} nonce={nonce}>
-=======
           <h5 ref={ref} className={classes}>
->>>>>>> 12527e5e
             {content}
           </h5>
         );
       case 'h6':
         return (
-<<<<<<< HEAD
-          <h6 ref={ref} style={style} className={classes} nonce={nonce}>
-=======
           <h6 ref={ref} className={classes}>
->>>>>>> 12527e5e
             {content}
           </h6>
         );
       default:
         return (
-<<<<<<< HEAD
-          <p ref={ref} style={style} className={classes} nonce={nonce}>
-=======
           <p ref={ref} className={classes}>
->>>>>>> 12527e5e
             {content}
           </p>
         );

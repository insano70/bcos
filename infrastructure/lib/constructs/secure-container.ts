import * as cdk from 'aws-cdk-lib';
import * as ecs from 'aws-cdk-lib/aws-ecs';
import * as logs from 'aws-cdk-lib/aws-logs';
import * as kms from 'aws-cdk-lib/aws-kms';
import * as iam from 'aws-cdk-lib/aws-iam';
import * as secretsmanager from 'aws-cdk-lib/aws-secretsmanager';
import * as ecr from 'aws-cdk-lib/aws-ecr';
import { Construct } from 'constructs';

export interface SecureContainerProps {
  /**
   * Environment name (staging or production)
   */
  environment: string;

  /**
   * ECS cluster for the task definition
   */
  cluster: ecs.ICluster;

  /**
   * ECR repository for container images
   */
  ecrRepository: ecr.IRepository;

  /**
   * KMS key for encryption
   */
  kmsKey: kms.IKey;

  /**
   * Task execution role
   */
  executionRole: iam.IRole;

  /**
   * Task role for application runtime
   */
  taskRole: iam.IRole;

  /**
   * Secrets Manager secret containing application configuration
   */
  secret: secretsmanager.ISecret;

  /**
   * CPU units for the task (256, 512, 1024, 2048, 4096)
   */
  cpu: number;

  /**
   * Memory in MB
   */
  memory: number;

  /**
   * Container port (default: 3000)
   */
  containerPort?: number;

  /**
   * Additional environment variables
   */
  environmentVariables?: { [key: string]: string };
}

/**
 * Secure container construct that creates hardened ECS task definitions
 * with security best practices applied
 */
export class SecureContainer extends Construct {
  public readonly taskDefinition: ecs.FargateTaskDefinition;
  public readonly container: ecs.ContainerDefinition;
  public readonly logGroup: logs.LogGroup;

  constructor(scope: Construct, id: string, props: SecureContainerProps) {
    super(scope, id);

    const {
      environment,
      cluster,
      ecrRepository,
      kmsKey,
      executionRole,
      taskRole,
      secret,
      cpu,
      memory,
      containerPort = 3000,
      environmentVariables = {},
    } = props;

    // Create CloudWatch log group (using AWS managed encryption to avoid circular dependency)
    this.logGroup = new logs.LogGroup(this, 'LogGroup', {
      logGroupName: `/ecs/bcos-${environment}`,
      retention: environment === 'production' ? logs.RetentionDays.THREE_MONTHS : logs.RetentionDays.ONE_MONTH,
      removalPolicy: cdk.RemovalPolicy.RETAIN,
    });

    // Create Fargate task definition
    this.taskDefinition = new ecs.FargateTaskDefinition(this, 'TaskDefinition', {
      family: `bcos-${environment}`,
      cpu: cpu,
      memoryLimitMiB: memory,
      executionRole: executionRole,
      taskRole: taskRole,
      runtimePlatform: {
        operatingSystemFamily: ecs.OperatingSystemFamily.LINUX,
        cpuArchitecture: ecs.CpuArchitecture.X86_64,
      },
    });

    // Container image URI - use static format to avoid CloudFormation token issues
    const imageUri = `${cdk.Stack.of(this).account}.dkr.ecr.${cdk.Stack.of(this).region}.amazonaws.com/bcos:latest`;

    // Define container with security hardening
    this.container = this.taskDefinition.addContainer('app', {
      containerName: 'bcos',
      image: ecs.ContainerImage.fromRegistry(imageUri),
      
      // Resource limits
      cpu: cpu,
      memoryLimitMiB: memory,
      
      // Security settings
      user: '1001', // Non-root user
      readonlyRootFilesystem: false, // Next.js requires write access to .next/cache
      
      // Linux parameters for additional security (Fargate compatible)
      linuxParameters: new ecs.LinuxParameters(this, 'LinuxParameters', {
        initProcessEnabled: true,
        // Note: sharedMemorySize not supported in Fargate
      }),

      // Logging configuration
      logging: ecs.LogDrivers.awsLogs({
        streamPrefix: 'ecs',
        logGroup: this.logGroup,
        datetimeFormat: '%Y-%m-%d %H:%M:%S',
      }),

      // Health check (optimized /api/health endpoint should respond quickly now)
      healthCheck: {
        command: ['CMD-SHELL', `curl -f http://localhost:${containerPort}/api/health || exit 1`],
        interval: cdk.Duration.seconds(30),
        timeout: cdk.Duration.seconds(10),
        retries: 3,
        startPeriod: cdk.Duration.seconds(60),
      },

      // Environment variables (non-sensitive)
      environment: {
        NODE_ENV: environment,
<<<<<<< HEAD
        PORT: containerPort.toString(), // Application port
=======
        PORT: containerPort.toString(), // Use configurable containerPort (3000 for non-privileged)
>>>>>>> 12527e5e
        AWS_REGION: cdk.Stack.of(this).region,
        ...environmentVariables,
      },

      // Secrets from Secrets Manager
      secrets: {
        SKIP_ENV_VALIDATION: ecs.Secret.fromSecretsManager(secret, 'SKIP_ENV_VALIDATION'),
        DATABASE_URL: ecs.Secret.fromSecretsManager(secret, 'DATABASE_URL'),
        ANALYTICS_DATABASE_URL: ecs.Secret.fromSecretsManager(secret, 'ANALYTICS_DATABASE_URL'),
        JWT_SECRET: ecs.Secret.fromSecretsManager(secret, 'JWT_SECRET'),
        JWT_REFRESH_SECRET: ecs.Secret.fromSecretsManager(secret, 'JWT_REFRESH_SECRET'),
        CSRF_SECRET: ecs.Secret.fromSecretsManager(secret, 'CSRF_SECRET'),
        EMAIL_FROM: ecs.Secret.fromSecretsManager(secret, 'EMAIL_FROM'),
        ADMIN_NOTIFICATION_EMAILS: ecs.Secret.fromSecretsManager(secret, 'ADMIN_NOTIFICATION_EMAILS'),
      },

      // Essential container
      essential: true,

      // Stop timeout for graceful shutdown
      stopTimeout: cdk.Duration.seconds(30),

      // Disable privileged mode
      privileged: false,
    });

    // Add port mapping
    this.container.addPortMappings({
      containerPort: containerPort,
      protocol: ecs.Protocol.TCP,
      name: 'http',
    });

    // Add ulimits for security
    this.container.addUlimits({
      name: ecs.UlimitName.NOFILE,
      softLimit: 65536,
      hardLimit: 65536,
    });

    // Note: Fargate provides writable /tmp by default, no need for custom volumes

    // Tags
    cdk.Tags.of(this.taskDefinition).add('Environment', environment);
    cdk.Tags.of(this.taskDefinition).add('Application', 'BCOS');
    cdk.Tags.of(this.taskDefinition).add('ManagedBy', 'CDK');
  }

  /**
   * Update the container image tag for deployments
   */
  public updateImageTag(tag: string): void {
    // This method would be used by the CI/CD pipeline to update the image tag
    // The actual implementation would depend on the deployment strategy
    const imageUri = `${this.container.imageName?.split(':')[0]}:${tag}`;
    // Note: CDK doesn't directly support runtime image updates
    // This would be handled by the CI/CD pipeline updating the task definition
  }
}<|MERGE_RESOLUTION|>--- conflicted
+++ resolved
@@ -110,8 +110,8 @@
       },
     });
 
-    // Container image URI - use static format to avoid CloudFormation token issues
-    const imageUri = `${cdk.Stack.of(this).account}.dkr.ecr.${cdk.Stack.of(this).region}.amazonaws.com/bcos:latest`;
+    // Container image URI
+    const imageUri = `${ecrRepository.repositoryUri}:latest`;
 
     // Define container with security hardening
     this.container = this.taskDefinition.addContainer('app', {
@@ -151,11 +151,7 @@
       // Environment variables (non-sensitive)
       environment: {
         NODE_ENV: environment,
-<<<<<<< HEAD
-        PORT: containerPort.toString(), // Application port
-=======
         PORT: containerPort.toString(), // Use configurable containerPort (3000 for non-privileged)
->>>>>>> 12527e5e
         AWS_REGION: cdk.Stack.of(this).region,
         ...environmentVariables,
       },

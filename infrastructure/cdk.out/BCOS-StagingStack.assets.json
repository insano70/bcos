--- conflicted
+++ resolved
@@ -1,26 +1,16 @@
 {
   "version": "48.0.0",
   "files": {
-<<<<<<< HEAD
-    "91bd243ba1fc014dcef456ec28c3fe8887ee46ce96120fe18eec3f7f5f9ed0a6": {
-=======
     "dcd763cf0eaf5bd5813490fb731051b11d43fc824e538315d9735f56363dee4a": {
->>>>>>> 12527e5e
       "displayName": "BCOS-StagingStack Template",
       "source": {
         "path": "BCOS-StagingStack.template.json",
         "packaging": "file"
       },
       "destinations": {
-<<<<<<< HEAD
-        "854428944440-us-east-1-75262883": {
-          "bucketName": "cdk-hnb659fds-assets-854428944440-us-east-1",
-          "objectKey": "91bd243ba1fc014dcef456ec28c3fe8887ee46ce96120fe18eec3f7f5f9ed0a6.json",
-=======
         "854428944440-us-east-1-017a6f85": {
           "bucketName": "cdk-hnb659fds-assets-854428944440-us-east-1",
           "objectKey": "dcd763cf0eaf5bd5813490fb731051b11d43fc824e538315d9735f56363dee4a.json",
->>>>>>> 12527e5e
           "region": "us-east-1",
           "assumeRoleArn": "arn:${AWS::Partition}:iam::854428944440:role/cdk-hnb659fds-file-publishing-role-854428944440-us-east-1"
         }

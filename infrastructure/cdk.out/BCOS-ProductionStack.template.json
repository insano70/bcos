{
 "Description": "BCOS Production environment - Complete production deployment",
 "Resources": {
  "ExecutionRolePolicy79A7F477": {
   "Type": "AWS::IAM::Policy",
   "Properties": {
    "PolicyDocument": {
     "Statement": [
      {
       "Action": [
        "logs:CreateLogStream",
        "logs:PutLogEvents"
       ],
       "Effect": "Allow",
       "Resource": {
        "Fn::GetAtt": [
         "SecureContainerLogGroup7C38C890",
         "Arn"
        ]
       }
      },
      {
       "Action": [
        "secretsmanager:DescribeSecret",
        "secretsmanager:GetSecretValue"
       ],
       "Effect": "Allow",
       "Resource": {
        "Fn::ImportValue": "BCOS-ProductionSecret-Arn"
       }
      }
     ],
     "Version": "2012-10-17"
    },
    "PolicyName": "ExecutionRolePolicy79A7F477",
    "Roles": [
     {
      "Fn::Select": [
       1,
       {
        "Fn::Split": [
         "/",
         {
          "Fn::Select": [
           5,
           {
            "Fn::Split": [
             ":",
             {
              "Fn::ImportValue": "BCOS-ECSTaskExecutionRole-Arn"
             }
            ]
           }
          ]
         }
        ]
       }
      ]
     }
    ]
   },
   "Metadata": {
    "aws:cdk:path": "BCOS-ProductionStack/ExecutionRole/Policy/Resource"
   }
  },
  "TaskRolePolicy470C6022": {
   "Type": "AWS::IAM::Policy",
   "Properties": {
    "PolicyDocument": {
     "Statement": [
      {
       "Action": [
        "logs:DescribeLogGroups",
        "ssmmessages:CreateControlChannel",
        "ssmmessages:CreateDataChannel",
        "ssmmessages:OpenControlChannel",
        "ssmmessages:OpenDataChannel"
       ],
       "Effect": "Allow",
       "Resource": "*"
      },
      {
       "Action": [
        "logs:CreateLogStream",
        "logs:DescribeLogStreams",
        "logs:PutLogEvents"
       ],
       "Effect": "Allow",
       "Resource": {
        "Fn::Join": [
         "",
         [
          "arn:",
          {
           "Ref": "AWS::Partition"
          },
          ":logs:us-east-1:854428944440:log-group:",
          {
           "Ref": "ExecuteCommandLogGroup3D257AE9"
          },
          ":*"
         ]
        ]
       }
      }
     ],
     "Version": "2012-10-17"
    },
    "PolicyName": "TaskRolePolicy470C6022",
    "Roles": [
     {
      "Fn::Select": [
       1,
       {
        "Fn::Split": [
         "/",
         {
          "Fn::Select": [
           5,
           {
            "Fn::Split": [
             ":",
             {
              "Fn::ImportValue": "BCOS-ECSTaskRole-Arn"
             }
            ]
           }
          ]
         }
        ]
       }
      ]
     }
    ]
   },
   "Metadata": {
    "aws:cdk:path": "BCOS-ProductionStack/TaskRole/Policy/Resource"
   }
  },
  "ECSSecurityGroupfromBCOSProductionStackALBSecurityGroup5746FAE830001927BF23": {
   "Type": "AWS::EC2::SecurityGroupIngress",
   "Properties": {
    "Description": "Load balancer to target",
    "FromPort": 3000,
    "GroupId": {
     "Fn::ImportValue": "BCOS-ECSSecurityGroup-Id"
    },
    "IpProtocol": "tcp",
    "SourceSecurityGroupId": {
     "Fn::ImportValue": "BCOS-ECSSecurityGroup-Id"
    },
    "ToPort": 3000
   },
   "Metadata": {
    "aws:cdk:path": "BCOS-ProductionStack/ECSSecurityGroup/from BCOSProductionStackALBSecurityGroup5746FAE8:3000"
   }
  },
  "ExecuteCommandLogGroup3D257AE9": {
   "Type": "AWS::Logs::LogGroup",
   "Properties": {
    "LogGroupName": "/ecs/execute-command/bcos-production-1758876464003",
    "RetentionInDays": 30,
    "Tags": [
     {
      "Key": "Backup",
      "Value": "daily"
     },
     {
      "Key": "Compliance",
      "Value": "required"
     },
     {
      "Key": "CostCenter",
      "Value": "Operations"
     },
     {
      "Key": "Environment",
      "Value": "production"
     },
     {
      "Key": "Monitoring",
      "Value": "enhanced"
     }
    ]
   },
   "UpdateReplacePolicy": "Retain",
   "DeletionPolicy": "Retain",
   "Metadata": {
    "aws:cdk:path": "BCOS-ProductionStack/ExecuteCommandLogGroup/Resource"
   }
  },
  "ProductionCluster0525040D": {
   "Type": "AWS::ECS::Cluster",
   "Properties": {
    "ClusterName": "bcos-production-cluster",
    "ClusterSettings": [
     {
      "Name": "containerInsights",
      "Value": "enabled"
     }
    ],
    "Configuration": {
     "ExecuteCommandConfiguration": {
      "LogConfiguration": {
       "CloudWatchEncryptionEnabled": true,
       "CloudWatchLogGroupName": {
        "Ref": "ExecuteCommandLogGroup3D257AE9"
       }
      },
      "Logging": "OVERRIDE"
     }
    },
    "Tags": [
     {
      "Key": "Backup",
      "Value": "daily"
     },
     {
      "Key": "Compliance",
      "Value": "required"
     },
     {
      "Key": "CostCenter",
      "Value": "Operations"
     },
     {
      "Key": "Environment",
      "Value": "production"
     },
     {
      "Key": "Monitoring",
      "Value": "enhanced"
     }
    ]
   },
   "Metadata": {
    "aws:cdk:path": "BCOS-ProductionStack/ProductionCluster/Resource"
   }
  },
  "ProductionClusterBB0925FF": {
   "Type": "AWS::ECS::ClusterCapacityProviderAssociations",
   "Properties": {
    "CapacityProviders": [
     "FARGATE",
     "FARGATE_SPOT"
    ],
    "Cluster": {
     "Ref": "ProductionCluster0525040D"
    },
    "DefaultCapacityProviderStrategy": []
   },
   "Metadata": {
    "aws:cdk:path": "BCOS-ProductionStack/ProductionCluster/ProductionCluster"
   }
  },
  "SecureContainerLogGroup7C38C890": {
   "Type": "AWS::Logs::LogGroup",
   "Properties": {
<<<<<<< HEAD
    "LogGroupName": "/ecs/bcos-production-1758876464004",
=======
    "LogGroupName": "/ecs/bcos-production",
>>>>>>> 12527e5e
    "RetentionInDays": 90,
    "Tags": [
     {
      "Key": "Backup",
      "Value": "daily"
     },
     {
      "Key": "Compliance",
      "Value": "required"
     },
     {
      "Key": "CostCenter",
      "Value": "Operations"
     },
     {
      "Key": "Environment",
      "Value": "production"
     },
     {
      "Key": "Monitoring",
      "Value": "enhanced"
     }
    ]
   },
   "UpdateReplacePolicy": "Retain",
   "DeletionPolicy": "Retain",
   "Metadata": {
    "aws:cdk:path": "BCOS-ProductionStack/SecureContainer/LogGroup/Resource"
   }
  },
  "SecureContainerTaskDefinition0F11F2CE": {
   "Type": "AWS::ECS::TaskDefinition",
   "Properties": {
    "ContainerDefinitions": [
     {
      "Cpu": 2048,
      "Environment": [
       {
        "Name": "NODE_ENV",
        "Value": "production"
       },
       {
        "Name": "PORT",
        "Value": "3000"
       },
       {
        "Name": "AWS_REGION",
        "Value": "us-east-1"
       },
       {
        "Name": "ENVIRONMENT",
        "Value": "production"
       },
       {
        "Name": "NEXT_PUBLIC_APP_URL",
        "Value": "https://app.bendcare.com"
       }
      ],
      "Essential": true,
      "HealthCheck": {
       "Command": [
        "CMD-SHELL",
<<<<<<< HEAD
        "curl -f http://localhost:3000/health || exit 1"
=======
        "curl -f http://localhost:3000/api/health || exit 1"
>>>>>>> 12527e5e
       ],
       "Interval": 30,
       "Retries": 3,
       "StartPeriod": 60,
       "Timeout": 10
      },
      "Image": "854428944440.dkr.ecr.us-east-1.amazonaws.com/bcos:latest",
      "LinuxParameters": {
       "Capabilities": {},
       "InitProcessEnabled": true
      },
      "LogConfiguration": {
       "LogDriver": "awslogs",
       "Options": {
        "awslogs-group": {
         "Ref": "SecureContainerLogGroup7C38C890"
        },
        "awslogs-stream-prefix": "ecs",
        "awslogs-region": "us-east-1",
        "awslogs-datetime-format": "%Y-%m-%d %H:%M:%S"
       }
      },
      "Memory": 8192,
      "Name": "bcos",
      "PortMappings": [
       {
        "ContainerPort": 3000,
        "Name": "http",
        "Protocol": "tcp"
       }
      ],
      "Privileged": false,
      "ReadonlyRootFilesystem": false,
      "Secrets": [
       {
        "Name": "SKIP_ENV_VALIDATION",
        "ValueFrom": {
         "Fn::Join": [
          "",
          [
           {
            "Fn::ImportValue": "BCOS-ProductionSecret-Arn"
           },
           ":SKIP_ENV_VALIDATION::"
          ]
         ]
        }
       },
       {
        "Name": "DATABASE_URL",
        "ValueFrom": {
         "Fn::Join": [
          "",
          [
           {
            "Fn::ImportValue": "BCOS-ProductionSecret-Arn"
           },
           ":DATABASE_URL::"
          ]
         ]
        }
       },
       {
        "Name": "ANALYTICS_DATABASE_URL",
        "ValueFrom": {
         "Fn::Join": [
          "",
          [
           {
            "Fn::ImportValue": "BCOS-ProductionSecret-Arn"
           },
           ":ANALYTICS_DATABASE_URL::"
          ]
         ]
        }
       },
       {
        "Name": "JWT_SECRET",
        "ValueFrom": {
         "Fn::Join": [
          "",
          [
           {
            "Fn::ImportValue": "BCOS-ProductionSecret-Arn"
           },
           ":JWT_SECRET::"
          ]
         ]
        }
       },
       {
        "Name": "JWT_REFRESH_SECRET",
        "ValueFrom": {
         "Fn::Join": [
          "",
          [
           {
            "Fn::ImportValue": "BCOS-ProductionSecret-Arn"
           },
           ":JWT_REFRESH_SECRET::"
          ]
         ]
        }
       },
       {
        "Name": "CSRF_SECRET",
        "ValueFrom": {
         "Fn::Join": [
          "",
          [
           {
            "Fn::ImportValue": "BCOS-ProductionSecret-Arn"
           },
           ":CSRF_SECRET::"
          ]
         ]
        }
       },
       {
        "Name": "EMAIL_FROM",
        "ValueFrom": {
         "Fn::Join": [
          "",
          [
           {
            "Fn::ImportValue": "BCOS-ProductionSecret-Arn"
           },
           ":EMAIL_FROM::"
          ]
         ]
        }
       },
       {
        "Name": "ADMIN_NOTIFICATION_EMAILS",
        "ValueFrom": {
         "Fn::Join": [
          "",
          [
           {
            "Fn::ImportValue": "BCOS-ProductionSecret-Arn"
           },
           ":ADMIN_NOTIFICATION_EMAILS::"
          ]
         ]
        }
       }
      ],
      "StopTimeout": 30,
      "Ulimits": [
       {
        "HardLimit": 65536,
        "Name": "nofile",
        "SoftLimit": 65536
       }
      ],
      "User": "1001"
     }
    ],
    "Cpu": "2048",
    "ExecutionRoleArn": {
     "Fn::ImportValue": "BCOS-ECSTaskExecutionRole-Arn"
    },
    "Family": "bcos-production",
    "Memory": "8192",
    "NetworkMode": "awsvpc",
    "RequiresCompatibilities": [
     "FARGATE"
    ],
    "RuntimePlatform": {
     "CpuArchitecture": "X86_64",
     "OperatingSystemFamily": "LINUX"
    },
    "Tags": [
     {
      "Key": "Application",
      "Value": "BCOS"
     },
     {
      "Key": "Backup",
      "Value": "daily"
     },
     {
      "Key": "Compliance",
      "Value": "required"
     },
     {
      "Key": "CostCenter",
      "Value": "Operations"
     },
     {
      "Key": "Environment",
      "Value": "production"
     },
     {
      "Key": "ManagedBy",
      "Value": "CDK"
     },
     {
      "Key": "Monitoring",
      "Value": "enhanced"
     }
    ],
    "TaskRoleArn": {
     "Fn::ImportValue": "BCOS-ECSTaskRole-Arn"
    }
   },
   "Metadata": {
    "aws:cdk:path": "BCOS-ProductionStack/SecureContainer/TaskDefinition/Resource"
   }
  },
  "ProductionTargetGroup8A92AA3C": {
   "Type": "AWS::ElasticLoadBalancingV2::TargetGroup",
   "Properties": {
    "HealthCheckEnabled": true,
    "HealthCheckIntervalSeconds": 15,
    "HealthCheckPath": "/api/health",
    "HealthCheckPort": "3000",
    "HealthCheckProtocol": "HTTP",
    "HealthCheckTimeoutSeconds": 5,
    "HealthyThresholdCount": 2,
    "Matcher": {
     "HttpCode": "200"
    },
    "Name": "bcos-production-tg",
    "Port": 3000,
    "Protocol": "HTTP",
    "Tags": [
     {
      "Key": "Backup",
      "Value": "daily"
     },
     {
      "Key": "Compliance",
      "Value": "required"
     },
     {
      "Key": "CostCenter",
      "Value": "Operations"
     },
     {
      "Key": "Environment",
      "Value": "production"
     },
     {
      "Key": "Monitoring",
      "Value": "enhanced"
     }
    ],
    "TargetGroupAttributes": [
     {
      "Key": "deregistration_delay.timeout_seconds",
      "Value": "30"
     },
     {
      "Key": "stickiness.enabled",
      "Value": "true"
     },
     {
      "Key": "stickiness.type",
      "Value": "lb_cookie"
     },
     {
      "Key": "stickiness.lb_cookie.duration_seconds",
      "Value": "3600"
     }
    ],
    "TargetType": "ip",
    "UnhealthyThresholdCount": 3,
    "VpcId": "vpc-febca387"
   },
   "Metadata": {
    "aws:cdk:path": "BCOS-ProductionStack/ProductionTargetGroup/Resource"
   }
  },
  "ProductionService0C624589": {
   "Type": "AWS::ECS::Service",
   "Properties": {
    "Cluster": {
     "Ref": "ProductionCluster0525040D"
    },
    "DeploymentConfiguration": {
     "Alarms": {
      "AlarmNames": [],
      "Enable": false,
      "Rollback": false
     },
     "MaximumPercent": 200,
     "MinimumHealthyPercent": 50
    },
    "DesiredCount": 2,
    "EnableECSManagedTags": false,
    "EnableExecuteCommand": true,
    "HealthCheckGracePeriodSeconds": 300,
    "LaunchType": "FARGATE",
    "LoadBalancers": [
     {
      "ContainerName": "bcos",
      "ContainerPort": 3000,
      "TargetGroupArn": {
       "Ref": "ProductionTargetGroup8A92AA3C"
      }
     }
    ],
    "NetworkConfiguration": {
     "AwsvpcConfiguration": {
      "AssignPublicIp": "DISABLED",
      "SecurityGroups": [
       {
        "Fn::ImportValue": "BCOS-ECSSecurityGroup-Id"
       }
      ],
      "Subnets": [
       "subnet-095fa406c94abb01f",
       "subnet-1d132031",
       "subnet-2563a41a",
       "subnet-6f277e63"
      ]
     }
    },
    "ServiceName": "bcos-production-service",
    "Tags": [
     {
      "Key": "Backup",
      "Value": "daily"
     },
     {
      "Key": "Compliance",
      "Value": "required"
     },
     {
      "Key": "CostCenter",
      "Value": "Operations"
     },
     {
      "Key": "Environment",
      "Value": "production"
     },
     {
      "Key": "Monitoring",
      "Value": "enhanced"
     }
    ],
    "TaskDefinition": {
     "Ref": "SecureContainerTaskDefinition0F11F2CE"
    }
   },
   "DependsOn": [
    "ProductionListenerRule694DE0B1",
    "TaskRolePolicy470C6022"
   ],
   "Metadata": {
    "aws:cdk:path": "BCOS-ProductionStack/ProductionService/Service"
   }
  },
  "ProductionListenerRule694DE0B1": {
   "Type": "AWS::ElasticLoadBalancingV2::ListenerRule",
   "Properties": {
    "Actions": [
     {
      "TargetGroupArn": {
       "Ref": "ProductionTargetGroup8A92AA3C"
      },
      "Type": "forward"
     }
    ],
    "Conditions": [
     {
      "Field": "host-header",
      "HostHeaderConfig": {
       "Values": [
        "app.bendcare.com"
       ]
      }
     }
    ],
    "ListenerArn": {
     "Fn::ImportValue": "BCOS-HTTPSListener-Arn"
    },
    "Priority": 10
   },
   "Metadata": {
    "aws:cdk:path": "BCOS-ProductionStack/ProductionListenerRule/Resource"
   }
  },
<<<<<<< HEAD
=======
  "ProductionARecordFE483908": {
   "Type": "AWS::Route53::RecordSet",
   "Properties": {
    "AliasTarget": {
     "DNSName": {
      "Fn::Join": [
       "",
       [
        "dualstack.",
        {
         "Fn::ImportValue": "BCOS-LoadBalancer-DnsName"
        }
       ]
      ]
     },
     "HostedZoneId": {
      "Fn::ImportValue": "BCOS-LoadBalancer-CanonicalHostedZoneId"
     }
    },
    "HostedZoneId": {
     "Fn::ImportValue": "BCOS-HostedZone-Id"
    },
    "Name": "app.bendcare.com.",
    "Type": "A"
   },
   "Metadata": {
    "aws:cdk:path": "BCOS-ProductionStack/ProductionARecord/Resource"
   }
  },
  "WAFProtectionWAFLogGroupC4D17A54": {
   "Type": "AWS::Logs::LogGroup",
   "Properties": {
    "LogGroupName": "/aws/waf/bcos-production-1758751751237",
    "RetentionInDays": 90,
    "Tags": [
     {
      "Key": "Backup",
      "Value": "daily"
     },
     {
      "Key": "Compliance",
      "Value": "required"
     },
     {
      "Key": "CostCenter",
      "Value": "Operations"
     },
     {
      "Key": "Environment",
      "Value": "production"
     },
     {
      "Key": "Monitoring",
      "Value": "enhanced"
     }
    ]
   },
   "UpdateReplacePolicy": "Retain",
   "DeletionPolicy": "Retain",
   "Metadata": {
    "aws:cdk:path": "BCOS-ProductionStack/WAFProtection/WAFLogGroup/Resource"
   }
  },
  "WAFProtectionWebACLA37FE6E3": {
   "Type": "AWS::WAFv2::WebACL",
   "Properties": {
    "DefaultAction": {
     "Allow": {}
    },
    "Description": "WAF protection for BCOS production environment",
    "Name": "BCOS-production-WebACL",
    "Rules": [
     {
      "Name": "AWS-AWSManagedRulesCommonRuleSet",
      "OverrideAction": {
       "None": {}
      },
      "Priority": 1,
      "Statement": {
       "ManagedRuleGroupStatement": {
        "ExcludedRules": [],
        "Name": "AWSManagedRulesCommonRuleSet",
        "VendorName": "AWS"
       }
      },
      "VisibilityConfig": {
       "CloudWatchMetricsEnabled": true,
       "MetricName": "CommonRuleSet-production",
       "SampledRequestsEnabled": true
      }
     },
     {
      "Name": "AWS-AWSManagedRulesKnownBadInputsRuleSet",
      "OverrideAction": {
       "None": {}
      },
      "Priority": 2,
      "Statement": {
       "ManagedRuleGroupStatement": {
        "Name": "AWSManagedRulesKnownBadInputsRuleSet",
        "VendorName": "AWS"
       }
      },
      "VisibilityConfig": {
       "CloudWatchMetricsEnabled": true,
       "MetricName": "KnownBadInputs-production",
       "SampledRequestsEnabled": true
      }
     },
     {
      "Name": "AWS-AWSManagedRulesOWASPTopTenRuleSet",
      "OverrideAction": {
       "None": {}
      },
      "Priority": 3,
      "Statement": {
       "ManagedRuleGroupStatement": {
        "Name": "AWSManagedRulesOWASPTopTenRuleSet",
        "VendorName": "AWS"
       }
      },
      "VisibilityConfig": {
       "CloudWatchMetricsEnabled": true,
       "MetricName": "OWASPTopTen-production",
       "SampledRequestsEnabled": true
      }
     },
     {
      "Action": {
       "Block": {}
      },
      "Name": "RateLimitRule-production",
      "Priority": 4,
      "Statement": {
       "RateBasedStatement": {
        "AggregateKeyType": "IP",
        "Limit": 1000,
        "ScopeDownStatement": {
         "NotStatement": {
          "Statement": {
           "ByteMatchStatement": {
            "FieldToMatch": {
             "UriPath": {}
            },
            "PositionalConstraint": "STARTS_WITH",
            "SearchString": "/health",
            "TextTransformations": [
             {
              "Priority": 0,
              "Type": "LOWERCASE"
             }
            ]
           }
          }
         }
        }
       }
      },
      "VisibilityConfig": {
       "CloudWatchMetricsEnabled": true,
       "MetricName": "RateLimit-production",
       "SampledRequestsEnabled": true
      }
     },
     {
      "Action": {
       "Block": {}
      },
      "Name": "APIAbuseProtection-production",
      "Priority": 5,
      "Statement": {
       "AndStatement": {
        "Statements": [
         {
          "ByteMatchStatement": {
           "FieldToMatch": {
            "UriPath": {}
           },
           "PositionalConstraint": "STARTS_WITH",
           "SearchString": "/api/",
           "TextTransformations": [
            {
             "Priority": 0,
             "Type": "LOWERCASE"
            }
           ]
          }
         },
         {
          "RateBasedStatement": {
           "AggregateKeyType": "IP",
           "Limit": 500
          }
         }
        ]
       }
      },
      "VisibilityConfig": {
       "CloudWatchMetricsEnabled": true,
       "MetricName": "APIAbuseProtection-production",
       "SampledRequestsEnabled": true
      }
     }
    ],
    "Scope": "REGIONAL",
    "Tags": [
     {
      "Key": "Application",
      "Value": "BCOS"
     },
     {
      "Key": "Backup",
      "Value": "daily"
     },
     {
      "Key": "Compliance",
      "Value": "required"
     },
     {
      "Key": "CostCenter",
      "Value": "Operations"
     },
     {
      "Key": "Environment",
      "Value": "production"
     },
     {
      "Key": "ManagedBy",
      "Value": "CDK"
     },
     {
      "Key": "Monitoring",
      "Value": "enhanced"
     }
    ],
    "VisibilityConfig": {
     "CloudWatchMetricsEnabled": true,
     "MetricName": "BCOS-production-WebACL",
     "SampledRequestsEnabled": true
    }
   },
   "Metadata": {
    "aws:cdk:path": "BCOS-ProductionStack/WAFProtection/WebACL"
   }
  },
  "WAFProtectionWebACLAssociation99F41F81": {
   "Type": "AWS::WAFv2::WebACLAssociation",
   "Properties": {
    "ResourceArn": {
     "Fn::ImportValue": "BCOS-LoadBalancer-Arn"
    },
    "WebACLArn": {
     "Fn::GetAtt": [
      "WAFProtectionWebACLA37FE6E3",
      "Arn"
     ]
    }
   },
   "Metadata": {
    "aws:cdk:path": "BCOS-ProductionStack/WAFProtection/WebACLAssociation"
   }
  },
>>>>>>> 12527e5e
  "MonitoringAlertTopicB48B06C2": {
   "Type": "AWS::SNS::Topic",
   "Properties": {
    "DisplayName": "BCOS production Alerts",
    "KmsMasterKeyId": {
     "Fn::ImportValue": "BCOS-KMS-Key-Arn"
    },
    "Tags": [
     {
      "Key": "Backup",
      "Value": "daily"
     },
     {
      "Key": "Compliance",
      "Value": "required"
     },
     {
      "Key": "CostCenter",
      "Value": "Operations"
     },
     {
      "Key": "Environment",
      "Value": "production"
     },
     {
      "Key": "Monitoring",
      "Value": "enhanced"
     }
    ],
    "TopicName": "bcos-production-alerts"
   },
   "Metadata": {
    "aws:cdk:path": "BCOS-ProductionStack/Monitoring/AlertTopic/Resource"
   }
  },
  "MonitoringAlertTopicproductionalertsbendcarecomC44A248F": {
   "Type": "AWS::SNS::Subscription",
   "Properties": {
    "Endpoint": "production-alerts@bendcare.com",
    "Protocol": "email",
    "TopicArn": {
     "Ref": "MonitoringAlertTopicB48B06C2"
    }
   },
   "Metadata": {
    "aws:cdk:path": "BCOS-ProductionStack/Monitoring/AlertTopic/production-alerts@bendcare.com/Resource"
   }
  },
  "MonitoringDashboard0C3675C6": {
   "Type": "AWS::CloudWatch::Dashboard",
   "Properties": {
    "DashboardBody": {
     "Fn::Join": [
      "",
      [
       "{\"widgets\":[{\"type\":\"metric\",\"width\":12,\"height\":6,\"x\":0,\"y\":0,\"properties\":{\"view\":\"timeSeries\",\"title\":\"ECS Service Metrics - production\",\"region\":\"",
       {
        "Ref": "AWS::Region"
       },
       "\",\"metrics\":[[\"AWS/ECS\",\"CPUUtilization\",\"ClusterName\",\"",
       {
        "Ref": "ProductionCluster0525040D"
       },
       "\",\"ServiceName\",\"",
       {
        "Fn::GetAtt": [
         "ProductionService0C624589",
         "Name"
        ]
       },
       "\"],[\"AWS/ECS\",\"MemoryUtilization\",\"ClusterName\",\"",
       {
        "Ref": "ProductionCluster0525040D"
       },
       "\",\"ServiceName\",\"",
       {
        "Fn::GetAtt": [
         "ProductionService0C624589",
         "Name"
        ]
       },
       "\",{\"yAxis\":\"right\"}]],\"yAxis\":{}}},{\"type\":\"metric\",\"width\":12,\"height\":6,\"x\":0,\"y\":6,\"properties\":{\"view\":\"timeSeries\",\"title\":\"ALB Metrics - production\",\"region\":\"",
       {
        "Ref": "AWS::Region"
       },
       "\",\"metrics\":[[\"AWS/ApplicationELB\",\"RequestCount\",\"LoadBalancer\",\"dummy-alb-name\",{\"stat\":\"Sum\"}],[\"AWS/ApplicationELB\",\"TargetResponseTime\",\"LoadBalancer\",\"dummy-alb-name\",{\"yAxis\":\"right\"}]],\"yAxis\":{}}},{\"type\":\"metric\",\"width\":12,\"height\":6,\"x\":0,\"y\":12,\"properties\":{\"view\":\"timeSeries\",\"title\":\"Application Errors - production\",\"region\":\"",
       {
        "Ref": "AWS::Region"
       },
       "\",\"metrics\":[[\"BCOS/production\",\"ErrorCount\",{\"stat\":\"Sum\"}]],\"yAxis\":{}}}]}"
      ]
     ]
    },
    "DashboardName": "BCOS-production-Dashboard"
   },
   "Metadata": {
    "aws:cdk:path": "BCOS-ProductionStack/Monitoring/Dashboard/Resource"
   }
  },
  "MonitoringECSRunningTaskCountC68C6B7E": {
   "Type": "AWS::CloudWatch::Alarm",
   "Properties": {
    "AlarmActions": [
     {
      "Ref": "MonitoringAlertTopicB48B06C2"
     }
    ],
    "AlarmDescription": "ECS service has fewer running tasks than desired for production",
    "AlarmName": "BCOS-production-ECS-LowTaskCount",
    "ComparisonOperator": "LessThanThreshold",
    "Dimensions": [
     {
      "Name": "ClusterName",
      "Value": {
       "Ref": "ProductionCluster0525040D"
      }
     },
     {
      "Name": "ServiceName",
      "Value": {
       "Fn::GetAtt": [
        "ProductionService0C624589",
        "Name"
       ]
      }
     }
    ],
    "EvaluationPeriods": 2,
    "MetricName": "RunningTaskCount",
    "Namespace": "AWS/ECS",
    "Period": 60,
    "Statistic": "Average",
    "Tags": [
     {
      "Key": "Backup",
      "Value": "daily"
     },
     {
      "Key": "Compliance",
      "Value": "required"
     },
     {
      "Key": "CostCenter",
      "Value": "Operations"
     },
     {
      "Key": "Environment",
      "Value": "production"
     },
     {
      "Key": "Monitoring",
      "Value": "enhanced"
     }
    ],
    "Threshold": 1
   },
   "Metadata": {
    "aws:cdk:path": "BCOS-ProductionStack/Monitoring/ECS-RunningTaskCount/Resource"
   }
  },
  "MonitoringECSHighCPUD613B585": {
   "Type": "AWS::CloudWatch::Alarm",
   "Properties": {
    "AlarmActions": [
     {
      "Ref": "MonitoringAlertTopicB48B06C2"
     }
    ],
    "AlarmDescription": "ECS service CPU utilization is high for production",
    "AlarmName": "BCOS-production-ECS-HighCPU",
    "ComparisonOperator": "GreaterThanThreshold",
    "Dimensions": [
     {
      "Name": "ClusterName",
      "Value": {
       "Ref": "ProductionCluster0525040D"
      }
     },
     {
      "Name": "ServiceName",
      "Value": {
       "Fn::GetAtt": [
        "ProductionService0C624589",
        "Name"
       ]
      }
     }
    ],
    "EvaluationPeriods": 3,
    "MetricName": "CPUUtilization",
    "Namespace": "AWS/ECS",
    "Period": 300,
    "Statistic": "Average",
    "Tags": [
     {
      "Key": "Backup",
      "Value": "daily"
     },
     {
      "Key": "Compliance",
      "Value": "required"
     },
     {
      "Key": "CostCenter",
      "Value": "Operations"
     },
     {
      "Key": "Environment",
      "Value": "production"
     },
     {
      "Key": "Monitoring",
      "Value": "enhanced"
     }
    ],
    "Threshold": 80
   },
   "Metadata": {
    "aws:cdk:path": "BCOS-ProductionStack/Monitoring/ECS-HighCPU/Resource"
   }
  },
  "MonitoringECSHighMemory70B6EEFF": {
   "Type": "AWS::CloudWatch::Alarm",
   "Properties": {
    "AlarmActions": [
     {
      "Ref": "MonitoringAlertTopicB48B06C2"
     }
    ],
    "AlarmDescription": "ECS service memory utilization is high for production",
    "AlarmName": "BCOS-production-ECS-HighMemory",
    "ComparisonOperator": "GreaterThanThreshold",
    "Dimensions": [
     {
      "Name": "ClusterName",
      "Value": {
       "Ref": "ProductionCluster0525040D"
      }
     },
     {
      "Name": "ServiceName",
      "Value": {
       "Fn::GetAtt": [
        "ProductionService0C624589",
        "Name"
       ]
      }
     }
    ],
    "EvaluationPeriods": 3,
    "MetricName": "MemoryUtilization",
    "Namespace": "AWS/ECS",
    "Period": 300,
    "Statistic": "Average",
    "Tags": [
     {
      "Key": "Backup",
      "Value": "daily"
     },
     {
      "Key": "Compliance",
      "Value": "required"
     },
     {
      "Key": "CostCenter",
      "Value": "Operations"
     },
     {
      "Key": "Environment",
      "Value": "production"
     },
     {
      "Key": "Monitoring",
      "Value": "enhanced"
     }
    ],
    "Threshold": 85
   },
   "Metadata": {
    "aws:cdk:path": "BCOS-ProductionStack/Monitoring/ECS-HighMemory/Resource"
   }
  },
  "MonitoringALBUnhealthyTargets1B401F1C": {
   "Type": "AWS::CloudWatch::Alarm",
   "Properties": {
    "AlarmActions": [
     {
      "Ref": "MonitoringAlertTopicB48B06C2"
     }
    ],
    "AlarmDescription": "ALB has unhealthy targets for production",
    "AlarmName": "BCOS-production-ALB-UnhealthyTargets",
    "ComparisonOperator": "GreaterThanThreshold",
    "Dimensions": [
     {
      "Name": "LoadBalancer",
      "Value": "dummy-alb-name"
     },
     {
      "Name": "TargetGroup",
      "Value": "dummy-tg-name"
     }
    ],
    "EvaluationPeriods": 2,
    "MetricName": "UnHealthyHostCount",
    "Namespace": "AWS/ApplicationELB",
    "Period": 60,
    "Statistic": "Maximum",
    "Tags": [
     {
      "Key": "Backup",
      "Value": "daily"
     },
     {
      "Key": "Compliance",
      "Value": "required"
     },
     {
      "Key": "CostCenter",
      "Value": "Operations"
     },
     {
      "Key": "Environment",
      "Value": "production"
     },
     {
      "Key": "Monitoring",
      "Value": "enhanced"
     }
    ],
    "Threshold": 0
   },
   "Metadata": {
    "aws:cdk:path": "BCOS-ProductionStack/Monitoring/ALB-UnhealthyTargets/Resource"
   }
  },
  "MonitoringALBHigh5XXErrorsDC9620C6": {
   "Type": "AWS::CloudWatch::Alarm",
   "Properties": {
    "AlarmActions": [
     {
      "Ref": "MonitoringAlertTopicB48B06C2"
     }
    ],
    "AlarmDescription": "ALB is returning high 5XX errors for production",
    "AlarmName": "BCOS-production-ALB-High5XXErrors",
    "ComparisonOperator": "GreaterThanThreshold",
    "Dimensions": [
     {
      "Name": "LoadBalancer",
      "Value": "dummy-alb-name"
     }
    ],
    "EvaluationPeriods": 2,
    "MetricName": "HTTPCode_ELB_5XX_Count",
    "Namespace": "AWS/ApplicationELB",
    "Period": 300,
    "Statistic": "Sum",
    "Tags": [
     {
      "Key": "Backup",
      "Value": "daily"
     },
     {
      "Key": "Compliance",
      "Value": "required"
     },
     {
      "Key": "CostCenter",
      "Value": "Operations"
     },
     {
      "Key": "Environment",
      "Value": "production"
     },
     {
      "Key": "Monitoring",
      "Value": "enhanced"
     }
    ],
    "Threshold": 10
   },
   "Metadata": {
    "aws:cdk:path": "BCOS-ProductionStack/Monitoring/ALB-High5XXErrors/Resource"
   }
  },
  "MonitoringALBHighResponseTime9F0A3BED": {
   "Type": "AWS::CloudWatch::Alarm",
   "Properties": {
    "AlarmActions": [
     {
      "Ref": "MonitoringAlertTopicB48B06C2"
     }
    ],
    "AlarmDescription": "ALB response time is high for production",
    "AlarmName": "BCOS-production-ALB-HighResponseTime",
    "ComparisonOperator": "GreaterThanThreshold",
    "Dimensions": [
     {
      "Name": "LoadBalancer",
      "Value": "dummy-alb-name"
     }
    ],
    "EvaluationPeriods": 3,
    "MetricName": "TargetResponseTime",
    "Namespace": "AWS/ApplicationELB",
    "Period": 300,
    "Statistic": "Average",
    "Tags": [
     {
      "Key": "Backup",
      "Value": "daily"
     },
     {
      "Key": "Compliance",
      "Value": "required"
     },
     {
      "Key": "CostCenter",
      "Value": "Operations"
     },
     {
      "Key": "Environment",
      "Value": "production"
     },
     {
      "Key": "Monitoring",
      "Value": "enhanced"
     }
    ],
    "Threshold": 2
   },
   "Metadata": {
    "aws:cdk:path": "BCOS-ProductionStack/Monitoring/ALB-HighResponseTime/Resource"
   }
  },
  "MonitoringErrorLogFilter08658ED9": {
   "Type": "AWS::Logs::MetricFilter",
   "Properties": {
    "FilterPattern": "?\"ERROR\" ?\"FATAL\" ?\"panic\" ?\"exception\"",
    "LogGroupName": {
     "Ref": "SecureContainerLogGroup7C38C890"
    },
    "MetricTransformations": [
     {
      "DefaultValue": 0,
      "MetricName": "ErrorCount",
      "MetricNamespace": "BCOS/production",
      "MetricValue": "1"
     }
    ]
   },
   "Metadata": {
    "aws:cdk:path": "BCOS-ProductionStack/Monitoring/ErrorLogFilter/Resource"
   }
  },
  "MonitoringAppHighErrorRate13F231B1": {
   "Type": "AWS::CloudWatch::Alarm",
   "Properties": {
    "AlarmActions": [
     {
      "Ref": "MonitoringAlertTopicB48B06C2"
     }
    ],
    "AlarmDescription": "Application is logging high error rates for production",
    "AlarmName": "BCOS-production-App-HighErrorRate",
    "ComparisonOperator": "GreaterThanThreshold",
    "EvaluationPeriods": 2,
    "MetricName": "ErrorCount",
    "Namespace": "BCOS/production",
    "Period": 300,
    "Statistic": "Sum",
    "Tags": [
     {
      "Key": "Backup",
      "Value": "daily"
     },
     {
      "Key": "Compliance",
      "Value": "required"
     },
     {
      "Key": "CostCenter",
      "Value": "Operations"
     },
     {
      "Key": "Environment",
      "Value": "production"
     },
     {
      "Key": "Monitoring",
      "Value": "enhanced"
     }
    ],
    "Threshold": 5
   },
   "Metadata": {
    "aws:cdk:path": "BCOS-ProductionStack/Monitoring/App-HighErrorRate/Resource"
   }
  },
  "MonitoringHealthCheckFailureFilter3774F405": {
   "Type": "AWS::Logs::MetricFilter",
   "Properties": {
    "FilterPattern": "[timestamp, level=\"ERROR\", message=\"*health*\"]",
    "LogGroupName": {
     "Ref": "SecureContainerLogGroup7C38C890"
    },
    "MetricTransformations": [
     {
      "DefaultValue": 0,
      "MetricName": "HealthCheckFailures",
      "MetricNamespace": "BCOS/production",
      "MetricValue": "1"
     }
    ]
   },
   "Metadata": {
    "aws:cdk:path": "BCOS-ProductionStack/Monitoring/HealthCheckFailureFilter/Resource"
   }
  },
  "MonitoringAppHealthCheckFailures127D4107": {
   "Type": "AWS::CloudWatch::Alarm",
   "Properties": {
    "AlarmActions": [
     {
      "Ref": "MonitoringAlertTopicB48B06C2"
     }
    ],
    "AlarmDescription": "Application health checks are failing for production",
    "AlarmName": "BCOS-production-App-HealthCheckFailures",
    "ComparisonOperator": "GreaterThanThreshold",
    "EvaluationPeriods": 2,
    "MetricName": "HealthCheckFailures",
    "Namespace": "BCOS/production",
    "Period": 300,
    "Statistic": "Sum",
    "Tags": [
     {
      "Key": "Backup",
      "Value": "daily"
     },
     {
      "Key": "Compliance",
      "Value": "required"
     },
     {
      "Key": "CostCenter",
      "Value": "Operations"
     },
     {
      "Key": "Environment",
      "Value": "production"
     },
     {
      "Key": "Monitoring",
      "Value": "enhanced"
     }
    ],
    "Threshold": 3
   },
   "Metadata": {
    "aws:cdk:path": "BCOS-ProductionStack/Monitoring/App-HealthCheckFailures/Resource"
   }
  },
  "MonitoringServiceHealthCompositeF311490F": {
   "Type": "AWS::CloudWatch::CompositeAlarm",
   "Properties": {
    "AlarmActions": [
     {
      "Ref": "MonitoringAlertTopicB48B06C2"
     }
    ],
    "AlarmDescription": "Overall service health for production",
    "AlarmName": "BCOS-production-ServiceHealth",
    "AlarmRule": {
     "Fn::Join": [
      "",
      [
       "(ALARM(\"",
       {
        "Fn::GetAtt": [
         "MonitoringECSRunningTaskCountC68C6B7E",
         "Arn"
        ]
       },
       "\") OR ALARM(\"",
       {
        "Fn::GetAtt": [
         "MonitoringALBUnhealthyTargets1B401F1C",
         "Arn"
        ]
       },
       "\"))"
      ]
     ]
    },
    "Tags": [
     {
      "Key": "Backup",
      "Value": "daily"
     },
     {
      "Key": "Compliance",
      "Value": "required"
     },
     {
      "Key": "CostCenter",
      "Value": "Operations"
     },
     {
      "Key": "Environment",
      "Value": "production"
     },
     {
      "Key": "Monitoring",
      "Value": "enhanced"
     }
    ]
   },
   "Metadata": {
    "aws:cdk:path": "BCOS-ProductionStack/Monitoring/ServiceHealth-Composite/Resource"
   }
  },
  "ProductionScalableTargetRoleD93CE746": {
   "Type": "AWS::IAM::Role",
   "Properties": {
    "AssumeRolePolicyDocument": {
     "Statement": [
      {
       "Action": "sts:AssumeRole",
       "Effect": "Allow",
       "Principal": {
        "Service": "application-autoscaling.amazonaws.com"
       }
      }
     ],
     "Version": "2012-10-17"
    },
    "Tags": [
     {
      "Key": "Backup",
      "Value": "daily"
     },
     {
      "Key": "Compliance",
      "Value": "required"
     },
     {
      "Key": "CostCenter",
      "Value": "Operations"
     },
     {
      "Key": "Environment",
      "Value": "production"
     },
     {
      "Key": "Monitoring",
      "Value": "enhanced"
     }
    ]
   },
   "Metadata": {
    "aws:cdk:path": "BCOS-ProductionStack/ProductionScalableTarget/Role/Resource"
   }
  },
  "ProductionScalableTarget99484CA2": {
   "Type": "AWS::ApplicationAutoScaling::ScalableTarget",
   "Properties": {
    "MaxCapacity": 20,
    "MinCapacity": 2,
    "ResourceId": {
     "Fn::Join": [
      "",
      [
       "service/",
       {
        "Ref": "ProductionCluster0525040D"
       },
       "/",
       {
        "Fn::GetAtt": [
         "ProductionService0C624589",
         "Name"
        ]
       }
      ]
     ]
    },
    "RoleARN": {
     "Fn::GetAtt": [
      "ProductionScalableTargetRoleD93CE746",
      "Arn"
     ]
    },
    "ScalableDimension": "ecs:service:DesiredCount",
    "ScheduledActions": [
     {
      "ScalableTargetAction": {
       "MaxCapacity": 20,
       "MinCapacity": 4
      },
      "Schedule": "cron(0 8 ? * 1-5 *)",
      "ScheduledActionName": "ProductionBusinessHoursScaling"
     },
     {
      "ScalableTargetAction": {
       "MaxCapacity": 10,
       "MinCapacity": 2
      },
      "Schedule": "cron(0 20 ? * 1-5 *)",
      "ScheduledActionName": "ProductionOffHoursScaling"
     }
    ],
    "ServiceNamespace": "ecs"
   },
   "Metadata": {
    "aws:cdk:path": "BCOS-ProductionStack/ProductionScalableTarget/Resource"
   }
  },
  "ProductionScalableTargetProductionCPUScaling8597DC35": {
   "Type": "AWS::ApplicationAutoScaling::ScalingPolicy",
   "Properties": {
    "PolicyName": "BCOSProductionStackProductionScalableTargetProductionCPUScaling1C8AD1D2",
    "PolicyType": "TargetTrackingScaling",
    "ScalingTargetId": {
     "Ref": "ProductionScalableTarget99484CA2"
    },
    "TargetTrackingScalingPolicyConfiguration": {
     "PredefinedMetricSpecification": {
      "PredefinedMetricType": "ECSServiceAverageCPUUtilization"
     },
     "ScaleInCooldown": 600,
     "ScaleOutCooldown": 300,
     "TargetValue": 70
    }
   },
   "Metadata": {
    "aws:cdk:path": "BCOS-ProductionStack/ProductionScalableTarget/ProductionCPUScaling/Resource"
   }
  },
  "ProductionScalableTargetProductionMemoryScaling314EF30E": {
   "Type": "AWS::ApplicationAutoScaling::ScalingPolicy",
   "Properties": {
    "PolicyName": "BCOSProductionStackProductionScalableTargetProductionMemoryScalingE399F743",
    "PolicyType": "TargetTrackingScaling",
    "ScalingTargetId": {
     "Ref": "ProductionScalableTarget99484CA2"
    },
    "TargetTrackingScalingPolicyConfiguration": {
     "PredefinedMetricSpecification": {
      "PredefinedMetricType": "ECSServiceAverageMemoryUtilization"
     },
     "ScaleInCooldown": 600,
     "ScaleOutCooldown": 300,
     "TargetValue": 75
    }
   },
   "Metadata": {
    "aws:cdk:path": "BCOS-ProductionStack/ProductionScalableTarget/ProductionMemoryScaling/Resource"
   }
  },
  "CDKMetadata": {
   "Type": "AWS::CDK::Metadata",
   "Properties": {
    "Analytics": "v2:deflate64:H4sIAAAAAAAA/2VSwW7bMAz9lt0VdTM6oNcsRYcBKRbYuQ+0zLpsZMkgpbSB4X+vZGeJs5303qNIPVIsdPHtu/76Bd5lZZrDylKthyqAOagSxUc2qFLsz4CGdYm9FwqeTz9AUBF0eth5S+akNi/ujEpvMdN8jgpNoROp0ESmcPrJPva/XMsooqxvRQ9b305qzrngZwxM5olsQM6BJc9FU97GRjlH/4cb6MGk93bsj9Qgr0W8IQjknagn4BYC7kEOj/hCjrKck/9VvAtADnmhbcnFjx0wdJieudSqkI9kpr7PMLm0IIGM9dDUYMEZcu2x0MO679OgJi/7lI3h0v6SLm5tKbWUbJRxnuySj0pcGsbe92SmEhOoYi2Gqf/b2JKPKlmKzTsE86qHR5DX2gM3+dqVrC1wl6Uz8N3083jRb5VRwdUuxODFgE3tplVKAGqLc2uTl1tlPvacNi4lVHPedaluhHHM0u8Y+hhG5XyD+k3ujsW9fkgr/CZEK44uUIe6nM9Py1/Bit8CAAA="
   },
   "Metadata": {
    "aws:cdk:path": "BCOS-ProductionStack/CDKMetadata/Default"
   }
  }
 },
 "Outputs": {
  "ProductionClusterName": {
   "Description": "Production ECS Cluster Name",
   "Value": {
    "Ref": "ProductionCluster0525040D"
   },
   "Export": {
    "Name": "BCOS-Production-ClusterName"
   }
  },
  "ProductionServiceName": {
   "Description": "Production ECS Service Name",
   "Value": {
    "Fn::GetAtt": [
     "ProductionService0C624589",
     "Name"
    ]
   },
   "Export": {
    "Name": "BCOS-Production-ServiceName"
   }
  },
  "ProductionURL": {
   "Description": "Production Application URL",
   "Value": "https://app.bendcare.com",
   "Export": {
    "Name": "BCOS-Production-URL"
   }
  },
  "ProductionTargetGroupArn": {
   "Description": "Production Target Group ARN",
   "Value": {
    "Ref": "ProductionTargetGroup8A92AA3C"
   },
   "Export": {
    "Name": "BCOS-Production-TargetGroupArn"
   }
  },
  "ProductionDashboardURL": {
   "Description": "Production CloudWatch Dashboard URL",
   "Value": "https://console.aws.amazon.com/cloudwatch/home?region=us-east-1#dashboards:name=BCOS-production-Dashboard",
   "Export": {
    "Name": "BCOS-Production-DashboardURL"
   }
  },
  "ProductionStackArn": {
   "Description": "Production Stack ARN",
   "Value": {
    "Ref": "AWS::StackId"
   },
   "Export": {
    "Name": "BCOS-ProductionStackArn"
   }
  }
 },
 "Parameters": {
  "BootstrapVersion": {
   "Type": "AWS::SSM::Parameter::Value<String>",
   "Default": "/cdk-bootstrap/hnb659fds/version",
   "Description": "Version of the CDK Bootstrap resources in this environment, automatically retrieved from SSM Parameter Store. [cdk:skip]"
  }
 },
 "Rules": {
  "CheckBootstrapVersion": {
   "Assertions": [
    {
     "Assert": {
      "Fn::Not": [
       {
        "Fn::Contains": [
         [
          "1",
          "2",
          "3",
          "4",
          "5"
         ],
         {
          "Ref": "BootstrapVersion"
         }
        ]
       }
      ]
     },
     "AssertDescription": "CDK bootstrap stack version 6 required. Please run 'cdk bootstrap' with a recent version of the CDK CLI."
    }
   ]
  }
 }
}<|MERGE_RESOLUTION|>--- conflicted
+++ resolved
@@ -158,7 +158,7 @@
   "ExecuteCommandLogGroup3D257AE9": {
    "Type": "AWS::Logs::LogGroup",
    "Properties": {
-    "LogGroupName": "/ecs/execute-command/bcos-production-1758876464003",
+    "LogGroupName": "/ecs/execute-command/bcos-production",
     "RetentionInDays": 30,
     "Tags": [
      {
@@ -256,11 +256,7 @@
   "SecureContainerLogGroup7C38C890": {
    "Type": "AWS::Logs::LogGroup",
    "Properties": {
-<<<<<<< HEAD
-    "LogGroupName": "/ecs/bcos-production-1758876464004",
-=======
     "LogGroupName": "/ecs/bcos-production",
->>>>>>> 12527e5e
     "RetentionInDays": 90,
     "Tags": [
      {
@@ -323,18 +319,52 @@
       "HealthCheck": {
        "Command": [
         "CMD-SHELL",
-<<<<<<< HEAD
-        "curl -f http://localhost:3000/health || exit 1"
-=======
         "curl -f http://localhost:3000/api/health || exit 1"
->>>>>>> 12527e5e
        ],
        "Interval": 30,
        "Retries": 3,
        "StartPeriod": 60,
        "Timeout": 10
       },
-      "Image": "854428944440.dkr.ecr.us-east-1.amazonaws.com/bcos:latest",
+      "Image": {
+       "Fn::Join": [
+        "",
+        [
+         {
+          "Fn::Select": [
+           4,
+           {
+            "Fn::Split": [
+             ":",
+             {
+              "Fn::ImportValue": "BCOS-ECRRepositoryUri"
+             }
+            ]
+           }
+          ]
+         },
+         ".dkr.ecr.",
+         {
+          "Fn::Select": [
+           3,
+           {
+            "Fn::Split": [
+             ":",
+             {
+              "Fn::ImportValue": "BCOS-ECRRepositoryUri"
+             }
+            ]
+           }
+          ]
+         },
+         ".",
+         {
+          "Ref": "AWS::URLSuffix"
+         },
+         "/bcos:latest"
+        ]
+       ]
+      },
       "LinuxParameters": {
        "Capabilities": {},
        "InitProcessEnabled": true
@@ -614,13 +644,20 @@
       "Enable": false,
       "Rollback": false
      },
+     "DeploymentCircuitBreaker": {
+      "Enable": true,
+      "Rollback": true
+     },
      "MaximumPercent": 200,
      "MinimumHealthyPercent": 50
+    },
+    "DeploymentController": {
+     "Type": "ECS"
     },
     "DesiredCount": 2,
     "EnableECSManagedTags": false,
     "EnableExecuteCommand": true,
-    "HealthCheckGracePeriodSeconds": 300,
+    "HealthCheckGracePeriodSeconds": 120,
     "LaunchType": "FARGATE",
     "LoadBalancers": [
      {
@@ -712,8 +749,6 @@
     "aws:cdk:path": "BCOS-ProductionStack/ProductionListenerRule/Resource"
    }
   },
-<<<<<<< HEAD
-=======
   "ProductionARecordFE483908": {
    "Type": "AWS::Route53::RecordSet",
    "Properties": {
@@ -976,7 +1011,6 @@
     "aws:cdk:path": "BCOS-ProductionStack/WAFProtection/WebACLAssociation"
    }
   },
->>>>>>> 12527e5e
   "MonitoringAlertTopicB48B06C2": {
    "Type": "AWS::SNS::Topic",
    "Properties": {
@@ -1551,28 +1585,7 @@
     ],
     "AlarmDescription": "Overall service health for production",
     "AlarmName": "BCOS-production-ServiceHealth",
-    "AlarmRule": {
-     "Fn::Join": [
-      "",
-      [
-       "(ALARM(\"",
-       {
-        "Fn::GetAtt": [
-         "MonitoringECSRunningTaskCountC68C6B7E",
-         "Arn"
-        ]
-       },
-       "\") OR ALARM(\"",
-       {
-        "Fn::GetAtt": [
-         "MonitoringALBUnhealthyTargets1B401F1C",
-         "Arn"
-        ]
-       },
-       "\"))"
-      ]
-     ]
-    },
+    "AlarmRule": "(ALARM(\"arn:aws:cloudwatch:us-east-1:854428944440:alarm:BCOS-production-ECS-LowTaskCount\") OR ALARM(\"arn:aws:cloudwatch:us-east-1:854428944440:alarm:BCOS-production-ALB-UnhealthyTargets\"))",
     "Tags": [
      {
       "Key": "Backup",
@@ -1738,10 +1751,43 @@
     "aws:cdk:path": "BCOS-ProductionStack/ProductionScalableTarget/ProductionMemoryScaling/Resource"
    }
   },
+  "ProductionScalableTargetProductionRequestScalingA2BB279D": {
+   "Type": "AWS::ApplicationAutoScaling::ScalingPolicy",
+   "Properties": {
+    "PolicyName": "BCOSProductionStackProductionScalableTargetProductionRequestScaling067FBF9F",
+    "PolicyType": "TargetTrackingScaling",
+    "ScalingTargetId": {
+     "Ref": "ProductionScalableTarget99484CA2"
+    },
+    "TargetTrackingScalingPolicyConfiguration": {
+     "CustomizedMetricSpecification": {
+      "Dimensions": [
+       {
+        "Name": "LoadBalancer",
+        "Value": "dummy-alb-name"
+       },
+       {
+        "Name": "TargetGroup",
+        "Value": "dummy-tg-name"
+       }
+      ],
+      "MetricName": "RequestCountPerTarget",
+      "Namespace": "AWS/ApplicationELB",
+      "Statistic": "Sum"
+     },
+     "ScaleInCooldown": 600,
+     "ScaleOutCooldown": 300,
+     "TargetValue": 1000
+    }
+   },
+   "Metadata": {
+    "aws:cdk:path": "BCOS-ProductionStack/ProductionScalableTarget/ProductionRequestScaling/Resource"
+   }
+  },
   "CDKMetadata": {
    "Type": "AWS::CDK::Metadata",
    "Properties": {
-    "Analytics": "v2:deflate64:H4sIAAAAAAAA/2VSwW7bMAz9lt0VdTM6oNcsRYcBKRbYuQ+0zLpsZMkgpbSB4X+vZGeJs5303qNIPVIsdPHtu/76Bd5lZZrDylKthyqAOagSxUc2qFLsz4CGdYm9FwqeTz9AUBF0eth5S+akNi/ujEpvMdN8jgpNoROp0ESmcPrJPva/XMsooqxvRQ9b305qzrngZwxM5olsQM6BJc9FU97GRjlH/4cb6MGk93bsj9Qgr0W8IQjknagn4BYC7kEOj/hCjrKck/9VvAtADnmhbcnFjx0wdJieudSqkI9kpr7PMLm0IIGM9dDUYMEZcu2x0MO679OgJi/7lI3h0v6SLm5tKbWUbJRxnuySj0pcGsbe92SmEhOoYi2Gqf/b2JKPKlmKzTsE86qHR5DX2gM3+dqVrC1wl6Uz8N3083jRb5VRwdUuxODFgE3tplVKAGqLc2uTl1tlPvacNi4lVHPedaluhHHM0u8Y+hhG5XyD+k3ujsW9fkgr/CZEK44uUIe6nM9Py1/Bit8CAAA="
+    "Analytics": "v2:deflate64:H4sIAAAAAAAA/2VTy27bMBD8lt5ptlUaoFdXQYoALmpIBnosVtRa2ZgiBT7sGoL+vUvKteX0Is4Mua/BqpDF50f56QOc/Eq1h5WmRo51AHUQFXobnULBd79HVE5WOFhPwbrzN/AoCHo5bq0mdRbl3lxQZTUmms5JoCokkxpVdBTO352Nw4vpHHovtO28HDe2y2qKueIfGBypZ9IBXbpY8pSU40od/eX2f1jCAIrrbZ09Uotu7b1VBIGs8eIZXAcBd+APT7gnQ0lOwe8VawKQQbfQNmTiny046JHLXHPV6I6k8twXyF1q8IGUttA2oMEoMt2xkON6GNio3MuOozFcx1/SxasN8UjcRhVnZ5d8Evw64OMD561QWddm7zOqMUziBPtUlMVf2KzLjbiihSeT8IYt3dmBVG4kgzo2Xjka/tmz5JPgwWJ7gqBe5fgE/rWxMBe/kbUG1ydpBvmbN6e0fd4kvL64VyYBt/EhBusVaLaPV5MBNBpnq3JX98p87BxvMAfUc9xtSe+EaUrSzxiGyE4Z26J88x+PxRf5lX+JN0+0ctEE6lFW8/kXT+vrsy8DAAA="
    },
    "Metadata": {
     "aws:cdk:path": "BCOS-ProductionStack/CDKMetadata/Default"
@@ -1749,6 +1795,30 @@
   }
  },
  "Outputs": {
+  "WAFProtectionWebACLArnA98AA05F": {
+   "Description": "WAF Web ACL ARN for production",
+   "Value": {
+    "Fn::GetAtt": [
+     "WAFProtectionWebACLA37FE6E3",
+     "Arn"
+    ]
+   },
+   "Export": {
+    "Name": "BCOS-production-WebACL-Arn"
+   }
+  },
+  "WAFProtectionWebACLId14CD2052": {
+   "Description": "WAF Web ACL ID for production",
+   "Value": {
+    "Fn::GetAtt": [
+     "WAFProtectionWebACLA37FE6E3",
+     "Id"
+    ]
+   },
+   "Export": {
+    "Name": "BCOS-production-WebACL-Id"
+   }
+  },
   "ProductionClusterName": {
    "Description": "Production ECS Cluster Name",
    "Value": {
